--- conflicted
+++ resolved
@@ -1,12 +1,6 @@
 # -*- mode: julia; -*-
 module WAV
-<<<<<<< HEAD
-using OptionsMod
-
 export wavread, wavwrite, WAVE_FORMAT_PCM, WAVE_FORMAT_IEEE_FLOAT, WAVE_FORMAT_ALAW, WAVE_FORMAT_MULAW
-=======
-export wavread, wavwrite, WAVE_FORMAT_PCM, WAVE_FORMAT_IEEE_FLOAT
->>>>>>> ff6464e6
 import Base.unbox, Base.box
 
 # The WAV specification states that numbers are written to disk in little endian form.
@@ -250,7 +244,6 @@
     samples
 end
 
-<<<<<<< HEAD
 function read_companded_samples(io::IO, chunk_size::Unsigned, fmt::WAVFormat, table::Array)
     nsamples = uint(chunk_size / fmt.block_align)
     nblocks = uint(nsamples * fmt.nchannels)
@@ -397,13 +390,11 @@
 #    return (unsigned char)compressedByte
 #end
 
-=======
 function read_ieee_float_samples(io::IO, chunk_size::Unsigned, fmt::WAVFormat, subrange)
     const nblocks = uint(chunk_size / fmt.block_align) # each block stores fmt.nchannels channels
     read_ieee_float_samples(io, chunk_size, fmt, 1:nblocks)
 end
 
->>>>>>> ff6464e6
 # PCM data is two's-complement except for resolutions of 1-8 bits, which are represented as offset binary.
 
 # support every bit width from 1 to 8 bits
@@ -432,15 +423,11 @@
         samples = read_pcm_samples(io, chunk_size, fmt, subrange)
         convert_to_double = x -> convert_pcm_to_double(x, fmt.nbits)
     elseif fmt.compression_code == WAVE_FORMAT_IEEE_FLOAT
-<<<<<<< HEAD
-        samples = read_ieee_float_samples(io, chunk_size, fmt)
+        samples = read_ieee_float_samples(io, chunk_size, fmt, subrange)
     elseif fmt.compression_code == WAVE_FORMAT_MULAW
         samples = read_mulaw_samples(io, chunk_size, fmt)
     elseif fmt.compression_code == WAVE_FORMAT_ALAW
         samples = read_alaw_samples(io, chunk_size, fmt)
-=======
-        samples = read_ieee_float_samples(io, chunk_size, fmt, subrange)
->>>>>>> ff6464e6
     else
         error("$(fmt.compression_code) is an unsupported compression code!")
     end
